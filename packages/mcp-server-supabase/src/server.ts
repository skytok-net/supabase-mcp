import { createMcpServer, type Tool } from '@supabase/mcp-utils';
import packageJson from '../package.json' with { type: 'json' };
import { createContentApiClient } from './content-api/index.js';
import type { SupabasePlatform } from './platform/types.js';
import { getBranchingTools } from './tools/branching-tools.js';
import { getDatabaseOperationTools } from './tools/database-operation-tools.js';
import { getDebuggingTools } from './tools/debugging-tools.js';
import { getDevelopmentTools } from './tools/development-tools.js';
import { getDocsTools } from './tools/docs-tools.js';
import { getEdgeFunctionTools } from './tools/edge-function-tools.js';
import { getProjectManagementTools } from './tools/project-management-tools.js';
import { getStorageTools } from './tools/storage-tools.js';

const { version } = packageJson;

export type SupabasePlatformOptions = {
  /**
   * The access token for the Supabase Management API.
   */
  accessToken: string;

  /**
   * The API URL for the Supabase Management API.
   */
  apiUrl?: string;
};

export type SupabaseMcpServerOptions = {
  /**
   * Platform implementation for Supabase.
   */
  platform: SupabasePlatform;

  /**
   * The API URL for the Supabase Content API.
   */
  contentApiUrl?: string;

  /**
   * The project ID to scope the server to.
   *
   * If undefined, the server will have access
   * to all organizations and projects for the user.
   */
  projectId?: string;

  /**
   * Executes database queries in read-only mode if true.
   */
  readOnly?: boolean;
};

/**
 * Creates an MCP server for interacting with Supabase.
 */
export function createSupabaseMcpServer(options: SupabaseMcpServerOptions) {
  const {
    platform,
    projectId,
    readOnly,
    contentApiUrl = 'https://supabase.com/docs/api/graphql',
  } = options;

  const contentApiClientPromise = createContentApiClient(contentApiUrl);

  const server = createMcpServer({
    name: 'supabase',
    version,
    async onInitialize(info) {
      // Note: in stateless HTTP mode, `onInitialize` will not always be called
      // so we cannot rely on it for initialization. It's still useful for telemetry.
      await platform.init?.(info);
    },
    tools: async () => {
      const contentApiClient = await contentApiClientPromise;
      const tools: Record<string, Tool> = {};

      // Add account-level tools only if projectId is not provided
      if (!projectId) {
        Object.assign(tools, getProjectManagementTools({ platform }));
      }

      // Add project-level tools
      Object.assign(
        tools,
        getDatabaseOperationTools({ platform, projectId, readOnly }),
        getEdgeFunctionTools({ platform, projectId }),
        getDebuggingTools({ platform, projectId }),
        getDevelopmentTools({ platform, projectId }),
        getBranchingTools({ platform, projectId }),
<<<<<<< HEAD
        getStorageTools({ platform, projectId })
=======
        getDocsTools({ contentApiClient })
>>>>>>> 02e7c4c6
      );

      return tools;
    },
  });

  return server;
}<|MERGE_RESOLUTION|>--- conflicted
+++ resolved
@@ -88,11 +88,7 @@
         getDebuggingTools({ platform, projectId }),
         getDevelopmentTools({ platform, projectId }),
         getBranchingTools({ platform, projectId }),
-<<<<<<< HEAD
-        getStorageTools({ platform, projectId })
-=======
         getDocsTools({ contentApiClient })
->>>>>>> 02e7c4c6
       );
 
       return tools;
